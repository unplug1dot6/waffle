
#ifndef TOKEN_HPP
#define TOKEN_HPP

#include "lang/string.hpp"
#include "lang/location.hpp"
#include "lang/tokens.hpp"

// -------------------------------------------------------------------------- //
// Token classification

// Operators and punctuators
constexpr Token_kind lparen_tok    = make_token("(");
constexpr Token_kind rparen_tok    = make_token(")");
constexpr Token_kind lbrace_tok    = make_token("{");
constexpr Token_kind rbrace_tok    = make_token("}");
constexpr Token_kind lbracket_tok  = make_token("[");
constexpr Token_kind rbracket_tok  = make_token("]");
constexpr Token_kind langle_tok    = make_token("<");
constexpr Token_kind rangle_tok    = make_token(">");
constexpr Token_kind semicolon_tok = make_token(";");
constexpr Token_kind equal_tok     = make_token("=");
constexpr Token_kind backslash_tok = make_token("\\");
constexpr Token_kind colon_tok     = make_token(":");
constexpr Token_kind dot_tok       = make_token(".");
constexpr Token_kind comma_tok     = make_token(",");
constexpr Token_kind dquote_tok    = make_token('"');
constexpr Token_kind arrow_tok     = make_token("->");
constexpr Token_kind map_tok       = make_token("=>");

// Keywords
constexpr Token_kind def_tok       = make_token(100);
constexpr Token_kind else_tok      = make_token(101);
constexpr Token_kind false_tok     = make_token(102);
constexpr Token_kind if_tok        = make_token(103);
constexpr Token_kind iszero_tok    = make_token(104);
constexpr Token_kind pred_tok      = make_token(105);
constexpr Token_kind print_tok     = make_token(106);
constexpr Token_kind succ_tok      = make_token(107);
constexpr Token_kind then_tok      = make_token(108);
constexpr Token_kind true_tok      = make_token(109);
constexpr Token_kind typeof_tok    = make_token(110);
constexpr Token_kind unit_tok      = make_token(111);
<<<<<<< HEAD

constexpr Token_kind import_tok	   = make_token(112); //module extension

=======
constexpr Token_kind import_tok	   = make_token(112); //module extension
>>>>>>> 7fc97b49
constexpr Token_kind and_tok       = make_token(113);
constexpr Token_kind or_tok        = make_token(114);
constexpr Token_kind not_tok       = make_token(115);
constexpr Token_kind eq_comp_tok   = make_token(116); // eq
constexpr Token_kind less_tok      = make_token(117); // lt

// Type names
constexpr Token_kind bool_type_tok = make_token(200);
constexpr Token_kind nat_type_tok  = make_token(201);
constexpr Token_kind unit_type_tok = make_token(202);

// Relational algebra keywords
constexpr Token_kind select_tok    = make_token(301);
constexpr Token_kind from_tok      = make_token(302);
constexpr Token_kind where_tok     = make_token(303);
constexpr Token_kind join_tok      = make_token(304);
constexpr Token_kind on_tok        = make_token(305);
constexpr Token_kind union_tok     = make_token(306);
constexpr Token_kind intersect_tok = make_token(307);
constexpr Token_kind except_tok    = make_token(308);

#endif<|MERGE_RESOLUTION|>--- conflicted
+++ resolved
@@ -41,13 +41,7 @@
 constexpr Token_kind true_tok      = make_token(109);
 constexpr Token_kind typeof_tok    = make_token(110);
 constexpr Token_kind unit_tok      = make_token(111);
-<<<<<<< HEAD
-
 constexpr Token_kind import_tok	   = make_token(112); //module extension
-
-=======
-constexpr Token_kind import_tok	   = make_token(112); //module extension
->>>>>>> 7fc97b49
 constexpr Token_kind and_tok       = make_token(113);
 constexpr Token_kind or_tok        = make_token(114);
 constexpr Token_kind not_tok       = make_token(115);
