--- conflicted
+++ resolved
@@ -827,11 +827,43 @@
    return nullptr;
 }
 
-// Parse an imported module
-Tree*
-parse_import(Parser& p) {
+// Parse the directory of an import declaration
+//
+//  dir1. ...
+//
+
+Tree*
+parse_directory(Parser& p){
+  if (const Token* k = parse::accept(p, directory_tok))
+      return new Dir_tree(k);
+  else
+      parse::parse_error(p) << "expected another 'directory' after 'directory'";
+
+  return nullptr;
+}
+
+// Parse an imported module.
+//
+//  import dir1.dir2 ... .dir(n)
+//
+Tree*
+parse_import_decl(Parser& p) {
 
   if (const Token* k = parse::accept(p, import_tok)) {
+    Tree*d1=nullptr;
+std::cout << "here\n";
+    if(Tree* d2 = parse_directory(p))
+      d1=d2;
+
+    if(not d1){
+      parse::parse_error(p) << "expected 'directory' after import'";
+      return nullptr;
+    }
+
+    return d1;
+
+// GM 12/2/14 code to be used in elab or eval //
+/*
     // build the absolute filepath for the module
     std::string filepath("./");
     std::stringstream stringbuf;
@@ -866,38 +898,19 @@
 
     std:: cout << "==parsed " << filepath << "==\n" << pretty(tree) << '\n';
     //    return tree;
-    /*
-      if (Tree* n = parse_name(p)) {
-      if (parse::expect(p, equal_tok)) {
-      if (Tree* e = parse_expr(p))
-      return new Def_tree(k, n, e);
-      else
-      parse::parse_error(p) << "expected 'expr' after '='";
-      }
-      } else {
-      parse::parse_error(p) << "expected 'name' after 'def'";
-      }*/
-
-  }
-  return nullptr;
-}
-<<<<<<< HEAD
-
-=======
->>>>>>> 7fc97b49
+*/
+  }
+  return nullptr;
+}
 
 // Parse a statement.
 //
 //    stmt ::= def-stmt | expr-stmt
 Tree*
 parse_stmt(Parser& p) {
-  if (Tree* t = parse_import(p))
-    return t;
-<<<<<<< HEAD
+  if (Tree* t = parse_import_decl(p))
+    return t;
   //if (Tree* t = parse_def(p))
-=======
-  //  if (Tree* t = parse_def(p))
->>>>>>> 7fc97b49
   if (Tree* t = parse_def_decl(p))
     return t;
   if (Tree* t = parse_expr(p))
@@ -919,9 +932,11 @@
     else
       return nullptr;
 
-    // ... and it's trailing ';'
-    if (not parse::expect(p, semicolon_tok))
-      return nullptr;
+    //!Note: import line doesn't end with semicolon
+
+      // ... and it's trailing ';'  
+      if (not parse::expect(p, semicolon_tok))
+        return nullptr;
   }
   return new Prog_tree(stmts);
 }
