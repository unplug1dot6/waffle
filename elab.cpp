
#include "elab.hpp"
#include "token.hpp"
#include "syntax.hpp"
#include "ast.hpp"
#include "scope.hpp"
#include "type.hpp"
#include "language.hpp"
#include "lexer.hpp"
#include "parser.hpp"

#include "lang/debug.hpp"

#include <iostream>
#include <fstream>

namespace {

// Declarations
Expr* elab_expr(Tree*, Term_seq*);
Expr* elab_expr(Tree*);


// -------------------------------------------------------------------------- //
// Diagnostic helpers

struct typed_printer { Expr* e; };

inline typed_printer
typed(Expr* e) { return {e}; }

template<typename C, typename T>
  inline std::basic_ostream<C, T>&
  operator<<(std::basic_ostream<C, T>& os, typed_printer p) {
    Expr* e = p.e;
    Type* t = get_type(p.e);
    return os << format("'{}' (of type '{}')", pretty(e), pretty(t));
  }


// -------------------------------------------------------------------------- //
// Elaboration support

// Create an id from an id-tree.
Name*
elab_name(Id_tree* t) {
  const Token* tok = t->value();
  return new Id(t->loc, tok->text);
}

// Create an id from a parse tree representing a name.
Name*
elab_name(Tree* t) {
  if (Id_tree* id = as<Id_tree>(t))
    return elab_name(id);
  lang_unreachable(format("elaborating unknown name '{}'", pretty(t)));
}

// Elaborate a parse tree as a type.
Type*
elab_type(Tree* t) {
  Expr* e = elab_expr(t);
  if (not e)
    return nullptr;

  // If the elaboration of t is reference to a type
  // definition, then unwind that reference now.
  if (Ref* ref = as<Ref>(e))
    if (Def* def = as<Def>(ref->decl()))
      e = def->value();

  if (Type* type = as<Type>(e))
    return type;
  
  error(t->loc) << format("expression '{}' does not name a type", pretty(t));
  return nullptr;
}

// Elaborate a parse tree passing in tree sequence in case module needs to add to it
Term*
elab_term(Tree* t, Term_seq* stmts) {
  Expr* e = elab_expr(t, stmts);
  if (not e)
    return nullptr;
  if (Term* term = as<Term>(e))
    return term;
  else
    error(t->loc) << format("expression '{}' is not a term", pretty(t));
  return nullptr;
}

// Elaborate a parse tree as a term.
Term*
elab_term(Tree* t) {
  return elab_term(t, nullptr);
  /*
  Expr* e = elab_expr(t);
  if (not e)
    return nullptr;
  if (Term* term = as<Term>(e))
    return term;
  else
    error(t->loc) << format("expression '{}' is not a term", pretty(t));
  return nullptr;
  */
}

// -------------------------------------------------------------------------- //
// Elaboration rules

// Elaborate an id by looking it up in the current cntext.
//
//    n : T in G
//    ---------- T-id
//    G |- n : T
//
// The result of an elaborated id is a reference to its declaring
// expression.
Expr*
elab_id(Id_tree* t) { 
  Name* name = elab_name(t);
  if (Expr* decl = lookup(name))
    return new Ref(t->loc, decl);
  else
    error(t->loc) << format("no matching declaration for '{}'", pretty(name));
  
  return nullptr; 
}

// Literals are typed by the following axioms.
//
//    G |- unit : Unit
//
//    G |- true : Bool
//
//    G |- false : Bool
//
//    G |- 0 : Nat
//
// Types are kinded by the following axiom. The kind of each built
// in type is "kind" or "*".
//
//    G |- Unit :: *
//
//    G |- Bool :: *
//
//    G |- Nat :: *
Expr*
elab_lit(Lit_tree* t) { 
  const Token* k = t->value();
  switch (k->kind) {
  case unit_tok: 
    return new Unit(t->loc, get_unit_type());
  case true_tok: 
    return new True(t->loc, get_bool_type());
  case false_tok: 
    return new False(t->loc, get_bool_type());
  case decimal_literal_tok: 
    return new Int(t->loc, get_nat_type(), as_integer(*k));
  case string_literal_tok:
    return new Str(t->loc, get_str_type(), as_string(*k));
  case unit_type_tok: 
    return new Unit_type(t->loc, get_kind_type());
  case bool_type_tok: 
    return new Bool_type(t->loc, get_kind_type());
  case nat_type_tok: 
    return new Nat_type(t->loc, get_kind_type());
  default: 
    break;
  }
  lang_unreachable(format("elaborating unknown literal '{}'", pretty(t)));
}

// Elaborate the definition.
//
//        G |- n : T
//    ------------------- T-def
//    G |- def n = e : T
//
// The definition is declared in the enclosing scope after,
// allowing subsequent declarations to be elaborated.
Expr*
elab_def(Def_tree* t) {
  Name* name = elab_name(t->name());
  if (not name)
    return nullptr;
  Expr* value = elab_expr(t->value());
  if (not value)
    return value;

  // The type is deduced from the value.
  Type* type = get_type(value);
  Def* def = new Def(t->loc, type, name, value);
  return declare(def);
}

// Elaborate an initializer.
//
//     G |- t : T
//    ------------ T-init
//    G |- n=t : T
Expr*
elab_init(Init_tree* t) {
  Name* name = elab_name(t->name());
  if (not name)
    return nullptr;
  Term* term = elab_term(t->term());
  if (not name)
    return nullptr;
  Type* type = get_type(term);
  return new Init(t->loc, type, name, term);
}

// Elaborate a variable declared as part of a lambda expression.
//
//    G |- T :: K
//    ----------- T-var-decl
//    G |- n : T
//
// Note that the variable is declared here rather than in the
// elaboration of lambda abstractions.
Expr*
elab_var(Var_tree* t) { 
  Name* name = elab_name(t->t1);
  if (not name)
    return nullptr;
  Type* type = elab_type(t->t2);
  if (not type)
    return nullptr;

  // Create and declare the parameter.
  Var* var = new Var(t->loc, name, type);
  return declare(var);
}

// Elaborate a lambda abstraction.
//
//      G, x:T |- t : U
//    -------------------- T-abs
//    G |- \x:T.t : T -> U
Expr*
elab_abs(Abs_tree* t) { 
  Scope_guard scope(lambda_scope);

  // Elaborate the subterms.
  Term* var = elab_term(t->var());
  if (not var)
    return nullptr;
  Term* term = elab_term(t->term());
  if (not term)
    return nullptr;

  // Create the result type.
  Type* kind = get_kind_type();
  Type* t0 = get_type(var);
  Type* u0 = get_type(term);
  Type* type = new Arrow_type(no_location, kind, t0, u0);

  // Create the abstraction.
  return new Abs(t->loc, type, var, term);
}

// Elaborate an anonymous multi-parameter function.
//
//      G, for each xi:Ti |- t : U
//    ------------------------------------ T-abs
//    G |- \(x1:T1, ..., xn:Tn).t : T -> U
//
// Note that this defines a lambda scope, just like an
// abstraction term.
Expr*
elab_fn(Fn_tree* t) { 
  Scope_guard scope(lambda_scope);

  // Elaborate the parameters and the abstracted term. Note that
  // each paramteer is declared as it is elaborated.
  Term_seq* parms = new Term_seq();
  for (Tree *t0 : *t->parms()) {
    Term* t1 = elab_term(t0);
    if (not t1)
      return nullptr;
    if (not is<Var>(t1)) {
      error(t1->loc) << format("ill-formed parameter '{}'", pretty(t1));
      return nullptr;
    }
    parms->push_back(t1);
  }
  Term* term = elab_term(t->term());
  if (not term)
    return nullptr;

  // Create the result type.
  Type* kind = get_kind_type();
  Type_seq* t0 = get_type(parms);
  Type* u0 = get_type(term);
  Type* type = new Fn_type(no_location, kind, t0, u0);

  // Create the abstraction.
  return new Fn(t->loc, type, parms, term);
}


// Elaborate an application of an abstraction to a term.
//
//    G |- t1 : T -> U   G |- t2 : T
//    ------------------------------ T-app
//           G |- t1 t2 : U
Expr*
elab_app(App_tree* t, Term* fn, Term* arg, Arrow_type* fn_type) {
  Type* parm_type = fn_type->parm();

  // Check that t2 has the type of T in the type type T -> U.
  Type* arg_type = get_type(arg);
  if (not is_same(arg_type, parm_type)) {
    error(arg->loc) << 
      format("argument '{}' (of type '{}') does not have type '{}'",
             pretty(arg),
             pretty(arg_type),
             pretty(parm_type));
    return nullptr;
  }

  // Build the application.
  Type* result_type = fn_type->result();
  return new App(t->loc, result_type, fn, arg);
}

// Create a list of arguments from a list of elaborated expresions.
Term_seq*
make_args(Expr_seq* es) {
  Term_seq* ts = new Term_seq();
  for (Expr* e : *es) {
    if (Term* t = as<Term>(e)) {
      ts->push_back(t);
    } else {
      error(e->loc) << format("invalid function argument '{}'", pretty(e));
      return nullptr;
    }
  }
  return ts;
}

// Create a singleton list of arguments.
Term_seq*
make_args(Term* arg) {
  return new Term_seq {arg};
}

// Elaborate a funtion call.
//
// TODO: Overload resolution happens HERE.
Expr*
elab_call(App_tree* t, Term* fn, Term* arg, Fn_type* fn_type) {
  // Build a sequence of arguments based on kind of expression
  // given at the call site.
  Term_seq* args;
  if (Comma* c = as<Comma>(arg))
    args = make_args(c->elems());
  else
    args = make_args(arg);

  // Check that the type of each argument matches those of the
  // the parameters.
  Type_seq* parm_types = fn_type->parms();
  
  // Make sure we have enough arguments.
  if (args->size() != parm_types->size()) {
    error(t->loc) << format("'{}' requires {} arguments, {} given",
                            pretty(fn),
                            parm_types->size(),
                            args->size());
    return nullptr;
  }

  // Check that each argument has the appropriate type.
  auto arg_iter = args->begin();
  auto arg_end = args->end();
  auto parm_iter = parm_types->begin();
  bool ok = true;
  while (arg_iter != arg_end) {
    Term* arg = *arg_iter;
    Type* parm = *parm_iter;
    if (not is_same(get_type(arg), parm)) {
      error(arg->loc) << format("argument {} does not have type '{}'",
                                typed(arg),
                                pretty(parm));
      ok = false;
    }
    ++arg_iter;
    ++parm_iter;
  }
  if (not ok)
    return nullptr;

  // Build the function call.
  Type* result_type = fn_type->result();
  return new Call(t->loc, result_type, fn, args);
}

// Elaborate an application or function call.
Expr*
elab_app(App_tree* t) { 
  Term* t1 = elab_term(t->fn());
  if (not t1)
    return nullptr;
  Term* t2 = elab_term(t->arg());
  if (not t2)
    return nullptr;

  // Determine whether the application is a lambda application
  // or a function call.
  Type* type = get_type(t1);
  if (Arrow_type* atype = as<Arrow_type>(type))
    return elab_app(t, t1, t2, atype);
  if (Fn_type* ftype = as<Fn_type>(type))
    return elab_call(t, t1, t2, ftype);

  error(t1->loc) << format("term '{}' (of type '{}') is not a function type",
                           pretty(t1), 
                           pretty(type));
  return nullptr;
}

// Elaborate an if term.
//
//    G | t1 : Bool   G |- t2 : T   G |- t3 : T
//    ----------------------------------------- T-if
//         G |- if t1 then t2 else t3 : T
Expr*
elab_if(If_tree* t) { 
  Term* t1 = elab_term(t->cond());
  if (not t1)
    return nullptr;
  Term* t2 = elab_term(t->if_true());
  if (not t2)
    return nullptr;
  Term* t3 = elab_term(t->if_false());
  if (not t3)
    return nullptr;

  // Check that t1 has type Bool.
  Type* bool_type = get_bool_type();
  Type* type1 = get_type(t1);
  if (not is_same(type1, get_bool_type())) {
    error(t1->loc) << 
      format("term {} does not have type '{}'", typed(t1), pretty(bool_type));
    return nullptr;
  }

  // Check that t2 and t3 have the same type.
  Type* type2 = get_type(t2);
  Type* type3 = get_type(t3);
  if (not is_same(type2, type3)) {
    error(t3->loc) << 
      format("term {} does not have type '{}'", typed(t3), pretty(type2));
    return nullptr;
  }

  return new If(t->loc, type2, t1, t2, t3);
}

// TODO: The succ, pred, and iszero elaborators have a lot in
// common. They could be simplified quite a bit.

// Elaborate a successor term.
//
//      G |- t : Nat
//    ----------------- T-succ
//    G |- succ t : Nat
Expr*
elab_succ(Succ_tree* t) {
  Term* t1 = elab_term(t->arg());
  if (not t1)
    return nullptr;

  // Check that t1 has type nat
  Type* nat_type = get_nat_type();
  Type* type1 = get_type(t1);
  if (not is_same(type1, nat_type)) {
    error(t1->loc) << 
      format("term {} does not have type '{}'", typed(t1), pretty(nat_type));
      return nullptr;
  }

  return new Succ(t->loc, nat_type, t1); 
}

// Elaborate a predecessor term.
//
//      G |- t : Nat
//    ----------------- T-pred
//    G |- pred t : Nat
Expr*
elab_pred(Pred_tree* t) { 
  Term* t1 = elab_term(t->arg());
  if (not t1)
    return nullptr;

  // Check that t1 has type nat
  Type* nat_type = get_nat_type();
  Type* type1 = get_type(t1);
  if (not is_same(type1, nat_type)) {
    error(t1->loc) << 
      format("term {} does not have type '{}'", typed(t1), pretty(nat_type));
      return nullptr;
  }

  return new Pred(t->loc, nat_type, t1);
}

// Elaborate a iszero term.
//
//      G |- t : Nat
//    ------------------ T-iszero
//    G |- iszer t : Bool
Expr*
elab_iszero(Iszero_tree* t) { 
  Term* t1 = elab_term(t->arg());
  if (not t1)
    return nullptr;

  // Check that t1 has type nat
  Type* nat_type = get_nat_type();
  Type* type1 = get_type(t1);
  if (not is_same(type1, nat_type)) {
    error(t1->loc) << 
      format("term {} does not have type '{}'", typed(t1), pretty(nat_type));
      return nullptr;
  }
  Type* bool_type = get_bool_type();

  return new Iszero(t->loc, bool_type, t1); 
}

// Elaborate an arrow expression. When both sub-expressions
// are types, the resulting epression is an arrow type.
//
//    G |- t1 :: *   G |- t2 :: *
//    --------------------------- K-arrow
//        G |- t1 -> t2 :: *
Expr*
elab_arrow(Arrow_tree* t) {
  Expr* t1 = elab_expr(t->left());
  if (not t1)
    return nullptr;
  Expr* t2 = elab_expr(t->right());
  if (not t2)
    return nullptr;

  // Check that both t1 and t2 are types
  if (not is_type(t1)) {
    error(t1->loc) << format("'{}' does not name a type", pretty(t1));
    return nullptr;
  }
  if (not is_type(t2)) {
    error(t2->loc) << format("'{}' does not name a type", pretty(t2));
    return nullptr;
  }
  Type* kind_type = get_kind_type();
  Type* type1 = static_cast<Type*>(t1);
  Type* type2 = static_cast<Type*>(t2);

  return new Arrow_type(t->loc, kind_type, type1, type2);
}

// Elaborate a tuple.
//
//         for each i G |- ti : Ti
//    ---------------------------------- T-tuple
//    G |- {t1, ..., tn} : {T1, ..., Tn}
Expr*
elab_tuple(Tuple_tree* t, Term* t0) {
  Term_seq* terms = new Term_seq();
  Type_seq* types = new Type_seq();

  // Add the previously elaborated term to the tuple.
  terms->push_back(t0);
  types->push_back(get_type(t0));

  // Elaborate each of the remaining terms in the sequence.
  auto iter = std::next(t->elems()->begin());
  auto end = t->elems()->end();
  while (iter != end) {
    Expr* ei = elab_expr(*iter);
    if (Term* ti = as<Term>(ei)) {
      terms->push_back(ti);
      types->push_back(get_type(ti));
    } else if(ei) {
      error(ei->loc) << format("'{}' cannot appear in a tuple", pretty(ei));
      return nullptr;
    } else {
      return nullptr;
    }
    ++iter;
  }

  Type* type = new Tuple_type(get_kind_type(), types);
  return new Tuple(t->loc, type, terms);
}

// Elaborate a tuple type.
//
//    for each i G |- Ti :: *
//    ----------------------- K-tuple
//    G |- {T1, ..., Tn} :: *
Expr*
elab_tuple_type(Tuple_tree* t, Type* t0) {
  Type_seq* types = new Type_seq();

  // Add the previously elaborated term to the tuple.
  types->push_back(t0);

  // Elaborate each of the remaining types in the sequence.
  auto iter = std::next(t->elems()->begin());
  auto end = t->elems()->end();
  while (iter != end) {
    Expr* ei = elab_expr(*iter);
    if (Type* ti = as<Type>(ei)) {
      types->push_back(ti);
    } else if(ei) {
      error(ei->loc) << format("'{}' cannot appear in a tuple type", pretty(ei));
      return nullptr;
    } else {
      return nullptr;
    }
    ++iter;
  }

  return new Tuple_type(t->loc, get_kind_type(), types);
}


// Return the variable describing an initializer.
Term*
get_var(Init* t) {
  return new Var(t->name(), get_type(t->value()));
}

// Elaborate a record.
//
//               for each i G |- ti : Ti
//    ---------------------------------------------- T-record
//    G |- {n1=t1, ..., nn=tn} : {n1:T1, ..., n2:Tn}
//
// TODO: There is a lot of duplication with this and the
// tuple elaborator. We could probably unify parts of these
// functions.
Expr*
elab_record(Tuple_tree* t, Init* t0) {
  Term_seq* inits = new Term_seq();
  Term_seq* vars = new Term_seq();

  // Add the previously elaborated term to the tuple.
  inits->push_back(t0);
  vars->push_back(get_var(t0));

  // Elaborate each of the remaining initialiers in the sequence.
  auto iter = std::next(t->elems()->begin());
  auto end = t->elems()->end();
  while (iter != end) {
    Expr* ei = elab_expr(*iter);
    if (Init* ti = as<Init>(ei)) {
      inits->push_back(ti);
      vars->push_back(get_var(ti));
    } else if(ei) {
      error(ei->loc) << format("'{}' cannot appear in a record", pretty(ei));
      return nullptr;
    } else {
      return nullptr;
    }
    ++iter;
  }

  Type* type = new Record_type(get_kind_type(), vars);
  return new Record(t->loc, type, inits);
}

// Elaborate a record type.
//
//      for each i G |- Ti :: *
//    ---------------------------- K-record
//    G |- {n1:T1, ..., nn:Tn} : *
Expr*
elab_record_type(Tuple_tree* t, Var* t0) {
  Term_seq* vars = new Term_seq();

  // Add the previously elaborated term to the tuple.
  vars->push_back(t0);

  // Elaborate each of the remaining initialiers in the sequence.
  auto iter = std::next(t->elems()->begin());
  auto end = t->elems()->end();
  while (iter != end) {
    Expr* ei = elab_expr(*iter);
    if (Var* ti = as<Var>(ei)) {
      vars->push_back(ti);
    } else if(ei) {
      error(ei->loc) << format("'{}' cannot appear in a record type", pretty(ei));
      return nullptr;
    } else {
      return nullptr;
    }
    ++iter;
  }

  return new Record_type(get_kind_type(), vars);
}

// Elaborate a tuple expression. Note that there are many
// forms that this tuple can represent. These are:
//
//    - {} is the empty tuple. Note that this is always a term.
//
// FIXME: How do we parse the type of the empty tuple.
Expr*
elab_tuple(Tuple_tree* t) {
  if (t->elems()->empty()) {
    Tuple_type* type = new Tuple_type(get_kind_type(), new Type_seq());
    return new Tuple(t->loc, type, new Term_seq());
  }

  // Elaborate the first element of the tuple. It determines
  // the elaboration of the remaining elements.
  Expr* expr = elab_expr(t->elems()->front());
  if (Init* init = as<Init>(expr))
    return elab_record(t, init);
  if (Var* var = as<Var>(expr))
    return elab_record_type(t, var);
  if (Term* term = as<Term>(expr))
    return elab_tuple(t, term);
  if (Type* type = as<Type>(expr))
    return elab_tuple_type(t, type);

  error(t->loc) << format("ill-formed expression '{}'", pretty(t));
  return nullptr;
}

// Elaboreate a list type.
//
Expr*
elab_list_type(List_tree* t, Type* t0) {
  if (t->elems()->size() > 1) {
    error(t->loc) << format("ill-formed list type '{}'", pretty(t));
    return nullptr;
  }
  return new List_type(get_kind_type(), t0);
}

// Elaborate a list of terms.
Expr*
elab_list(List_tree* t, Term* t0) {
  Term_seq* terms = new Term_seq {t0};
  Type* value_type = get_type(t0);

  auto iter = std::next(t->elems()->begin());
  auto end = t->elems()->end();
  while (iter != end) {
    Expr* ei = elab_expr(*iter);
    if (Term* ti = as<Term>(ei)) {
      if (!is_same (get_type(ti), value_type)) {
        error(ti->loc) << format("list element {} does not have type '{}'",
                                 typed(ti), 
                                 pretty(value_type));
        return nullptr;
      }
      terms->push_back(ti);
    } else if(ei) {
      error(ei->loc) << format("'{}' cannot appear in a list", pretty(ei));
      return nullptr;
    } else {
      return nullptr;
    }
    ++iter;
  }

  Type* type = new List_type(get_kind_type(), value_type);
  return new List(t->loc, type, terms);
}

// Elaborate a list of expressions. The elaboration depends on the
// form of the list. When the list has the form
//
//  - [], this is the empty list with type [*x]
//  - [T] where T is a type, this is the list type [T].
//  - [t1, ..., tn] where each ti is a term whose type is T, then
//    this is the a list whose type is [T].
//
// The prorgram is ill-formed if the list has any other form.
//
// FIXME: When the list expresison has the form [], create an empty
// list whose type is unspecified, and then require ascription for
// a well-typed expression? That's a bit flimsy.
Expr*
elab_list(List_tree *t) {
  if (t->elems()->empty()) {
    Name* n = fresh_name();
    Type* wild = new Wild_type(get_kind_type(), n, get_kind_type());
    Type* type = new List_type(get_kind_type(), wild);
    Term* list = new List(type, new Term_seq());
    return list;
  }

  Expr* expr = elab_expr(t->elems()->front());
  if (Type* type = as<Type>(expr))
    return elab_list_type(t, type);
  if (Term* term = as<Term>(expr))
    return elab_list(t, term);

  error(t->loc) << format("ill-formed list expression '{}'", pretty(t));
}


// Return a variable describing an initializer.
Expr*
elab_variant(Variant_tree* t) {
  return new Unit(t->loc, get_unit_type());
}

// Elaborate a print expression.
//
//        G |- t : T
//    ------------------- T-print
//    G |- print t : Unit
Expr*
elab_print(Print_tree* t) {
  Expr* t1 = elab_expr(t->expr());
  if (not t1)
    return nullptr;
  return new Print(t->loc, get_unit_type(), t1);
}

// A typeof expression is an alias for the type of the 
// given term. It is not a term in the abstract syntax.
//
// Note that if the language evolves features where the type
// of an expression cannot be determined outright (i.e., it
// may be one of several unspecified types), then we would
// need to preserve this term in the abstract language. This
// would, in fact, be analogous to C++'s decltype feature
// when used inside a template.
Expr*
elab_typeof(Typeof_tree* t) {
  Expr* t1 = elab_expr(t->expr());
  if (not t1)
    return nullptr;
  return get_type(t1);
}

// Elaborate a comma expression. The type of the expression
// is the unit type.
//
//     for each i G |- ti : Ti
//    ------------------------- T-comma
//    G |- (t1, ..., tn) : Unit
Expr*
elab_comma(Comma_tree* t) {
  Expr_seq* exprs = new Expr_seq();
  for (Tree* t0 : *t->elems()) {
    if (Expr* e = elab_expr(t0))
      exprs->push_back(e);
    else
      return nullptr;
  }
  return new Comma(t->loc, get_unit_type(), exprs);
}

// FIXME: Implement me.
Expr*
elab_proj(Dot_tree* t, Term* t1, Term* t2, Tuple_type* tup_type) {
  return new Unit(t->loc, get_unit_type());
}

// Returns a Mem term whose t1 is a record and whose t2 is a Var
Expr*
elab_mem(Dot_tree* t, Term* t1, Tree* t2, Record_type* rec_type) {
  Scope_guard scope(member_scope);
  //push the names in the record onto the scope
  Term_seq* vars = rec_type->members();
  for (auto v : *vars) {
    declare(v);
  }
  // now we elaborate the second term with 
  // the scope so it'll recognize the label following the '.'
  Term* proj = elab_term(t2);

  return new Mem(t->loc, get_unit_type(), t1, proj);
}

// Elaboration for a column projection 
// 'List'.'colname'
Expr*
elab_col(Dot_tree* t, Term* t1, Tree* t2, List_type* list_type) {
  Scope_guard scope(member_scope);

  // check if the list actually has table type
  if (Record_type* r = as<Record_type>(list_type->type())) {
    //push the members onto the scope so elab works
    for (auto v : *r->members()) {
      declare(v);
    }
    Term* col = elab_term(t2);
    return new Mem(t->loc, get_unit_type(), t1, col);
  }
  else
    return nullptr; // TODO: should try some other form of proj
}

// Elaborate a dotted access expression. Note that the elaboration
// depends on the type of the object.
//
//    G |- t : {T1, ..., Tn}   0 < i < n
//    ---------------------------------- T-proj
//             G |- t.i : Ti
//
//    G |- t : {l1:T1, ..., ln:Tn}
//    ---------------------------- T-proj
//           G |- t.li : Ti
Expr*
elab_dot(Dot_tree* t) {
  Term* t1 = elab_term(t->object());

  if (not t1)
    return nullptr;

  Type* type = get_type(t1);

  //elaborate the term following the dot differently for each case
  if (Tuple_type* tup = as<Tuple_type>(type)) {
    Term* t2 = elab_term(t->elem());
    return elab_proj(t, t1, t2, tup);
  }
  if (Record_type* rec = as<Record_type>(type)) {
    Tree* t2 = t->elem();
    return elab_mem(t, t1, t2, rec);
  }
  if(List_type* list = as<List_type>(type)) {
    Tree* t2 = t->elem();
    return elab_col(t, t1, t2, list);
  }

  error(t1->loc) << format("'{}' is not a tuple, record, or list", pretty(t1));
  return nullptr;
}

// Elaboration for the table term
Expr*
elab_select(Select_tree* t) { 
  //elab the table
  Term* t2 = elab_term(t->t2);

  //check for the table type
  if (List_type* l_type = as<List_type>(get_type(t2))) {
    if (Record_type* r_type = as<Record_type>(l_type->type())) {

    }
    else
      error(t->loc) << format("'{}' is not a list of records", pretty(t2));
  }

  //elab the projection list
  Term* t1 = elab_term(t->t1);
  //elab the condition
  Term* t3 = elab_term(t->t3);

  return new Select_from_where(get_kind_type(), t1, t2, t3);
}

Expr*
elab_join(Join_on_tree* t) {
  Term* t1 = elab_term(t->t1);
  Term* t2 = elab_term(t->t2);
  Term* t3 = elab_term(t->t3);

  Type* type_t1 = get_type(t1);
  Type* type_t2 = get_type(t2);

  //check that t1 and t2 are the same type
  if(!is_same(type_t1, type_t2))
    error(t->loc) << format("mismatched types '{0}' and '{1}'", 
                            pretty(type_t1), 
                            pretty(type_t2));

  //check that t3 is bool type
  Type* type_t3 = get_type(t3);
  if (not is_same(type_t3, get_bool_type())) {
    error(t3->loc) << format("mismatched types '{0}'", 
                            pretty(type_t3));
    return nullptr;
  }

  return new Join(type_t1, t1, t2, t3);
}

Expr*
elab_union(Union_tree* t) {
  Term* t1 = elab_term(t->t1);
  Term* t2 = elab_term(t->t2);

  Type* type_t1 = get_type(t1);
  Type* type_t2 = get_type(t2);

  if(!is_same(type_t1, type_t2))
    error(t->loc) << format("mismatched types '{0}' and '{1}'", 
                            pretty(type_t1), 
                            pretty(type_t2));

  Type* type1 = get_type(t1);
  return new Union(type1, t1, t2);
}

Expr*
elab_intersect(Intersect_tree* t) {
  Term* t1 = elab_term(t->t1);
  Term* t2 = elab_term(t->t2);

  Type* type_t1 = get_type(t1);
  Type* type_t2 = get_type(t2);

  if(!is_same(type_t1, type_t2))
    error(t->loc) << format("mismatched types '{0}' and '{1}'", 
                            pretty(type_t1), 
                            pretty(type_t2));

  Type* type1 = get_type(t1);
  return new Intersect(type1, t1, t2);
}

Expr*
elab_except(Except_tree* t) {
  Term* t1 = elab_term(t->t1);
  Term* t2 = elab_term(t->t2);

  Type* type_t1 = get_type(t1);
  Type* type_t2 = get_type(t2);

  if(!is_same(type_t1, type_t2))
    error(t->loc) << format("mismatched types '{0}' and '{1}'", 
                            pretty(type_t1), 
                            pretty(type_t2));

  Type* type1 = get_type(t1);
  return new Except(type1, t1, t2);
}

Expr*
elab_and(And_tree* t) {
  Term* t1 = elab_term(t->t1);
  Term* t2 = elab_term(t->t2);

  // Check that t1 has type Bool.
  Type* bool_type = get_bool_type();
  Type* type1 = get_type(t1);
  if (not is_same(type1, get_bool_type())) {
    error(t1->loc) << 
      format("term {} does not have type '{}'", typed(t1), pretty(bool_type));
    return nullptr;
  }

  //Check that t2 has type Bool
  Type* type2 = get_type(t2);
  if (not is_same(type2, get_bool_type())) {
    error(t2->loc) << 
      format("term {} does not have type '{}'", typed(t2), pretty(bool_type));
    return nullptr;
  }

  return new And(t1->loc, get_bool_type(), t1, t2);
}

Expr*
elab_or(Or_tree* t) {
  Term* t1 = elab_term(t->t1);
  Term* t2 = elab_term(t->t2);

  // Check that t1 has type Bool.
  Type* bool_type = get_bool_type();
  Type* type1 = get_type(t1);
  if (not is_same(type1, get_bool_type())) {
    error(t1->loc) << 
      format("term {} does not have type '{}'", typed(t1), pretty(bool_type));
    return nullptr;
  }

  //Check that t2 has type Bool
  Type* type2 = get_type(t2);
  if (not is_same(type2, get_bool_type())) {
    error(t2->loc) << 
      format("term {} does not have type '{}'", typed(t2), pretty(bool_type));
    return nullptr;
  }

  return new Or(t1->loc, get_bool_type(), t1, t2);
}

Expr*
elab_not(Not_tree* t) {
  Term* t1 = elab_term(t->t1);

  // Check that t1 has type Bool.
  Type* bool_type = get_bool_type();
  Type* type1 = get_type(t1);
  if (not is_same(type1, get_bool_type())) {
    error(t1->loc) << 
      format("term {} does not have type '{}'", typed(t1), pretty(bool_type));
    return nullptr;
  }

  return new Not(t1->loc, get_bool_type(), t1);
}

Expr*
elab_eq(Eq_comp_tree* t) {
  Term* t1 = elab_term(t->t1);
  Term* t2 = elab_term(t->t2);
  return new Equals(t1->loc, get_bool_type(), t1, t2);
}

Expr*
elab_less(Less_tree* t) {
  Term* t1 = elab_term(t->t1);
  Term* t2 = elab_term(t->t2);
  return new Less(t1->loc, get_bool_type(), t1, t2);
}

// Elaborate a program. The result type of the entire program
// is that of the last statement.
//
//    for each i  G, ei-1 : Ti-1 |- ei : Ti
//    ------------------------------------- T-prog
//           G |- e1; ...; en; : Tn
//
// Note that we push the global scope before elaborating each
// statement in the program.
Expr*
elab_prog(Prog_tree* t) {
  Scope_guard scope(global_scope);

  // Elaborate each statement in turn.
  Term_seq* stmts = new Term_seq();
  for (Tree* s : *t->stmts()) {
<<<<<<< HEAD
    if (Term* term = elab_term(s, stmts)) {
      stmts->push_back(term);
=======
    if (Term* term = elab_term(s)) {
      // if it's a program we are gonna push each term
      if (Prog* prog = as<Prog>(term)) {
	for (Term* progterm : *prog->stmts())
	  stmts->push_back(progterm);
      } 
      else
	stmts->push_back(term);
>>>>>>> 11d49ddc
    }
    else
      return nullptr;
  }

  // The type is that of the last statement.
  Type* type = get_type(stmts->back());
  return new Prog(type, stmts);
}

// returns the file name as a string
std::string
elab_mod_dot(Dot_tree* t) {
  std::stringstream ss;

  Id* name = dynamic_cast<Id*>(elab_name(as<Id_tree>(t->object())));
  ss << name->t1;
  if (Tree* tree = t->elem()) {
    switch (tree->kind) {
    case id_tree: {
      Id* id = dynamic_cast<Id*>(elab_name(as<Id_tree>(tree)));
      ss << "/" << id->t1;
      break;
    }
    case dot_tree:
      ss << elab_mod_dot(as<Dot_tree>(tree));
      break;
    }
  }
  return ss.str();
}

Expr*
<<<<<<< HEAD
elab_module(Module_tree* t, Term_seq* stmts) {
=======
elab_module(Module_tree* t) {
  Scope_guard scope(module_scope);

>>>>>>> 11d49ddc
  std::stringstream filepath;
  filepath << "./";
  // TODO: push scope on the first identifier? something like that....

  Tree* atree = t->module();
  switch (atree->kind) {
    case dot_tree: {
      filepath << elab_mod_dot(as<Dot_tree>(atree));
      break;
    }
    case id_tree: {
      Id* id = dynamic_cast<Id*>(elab_name(as<Id_tree>(atree)));
      filepath << id->t1;
      break;
    }
    default:
      return nullptr;
  }

  // append .waffle extension
  filepath << ".waffle";

  // read module text
  std::string f = filepath.str();
  std::ifstream filetext(f);
  std::string modulecode((std::istreambuf_iterator<char>(filetext)), std::istreambuf_iterator<char>());
  
  // lex the module
  Lexer lex;
  Tokens toks = lex(modulecode);
  if (not lex.diags.empty())
    std::cerr << lex.diags;

  // parse the module
  Parser parse;
  Tree* module = parse(toks);
  if (not parse.diags.empty())
    std::cerr << parse.diags;
  std::cout << "== parsed module(" << filepath.str() << ") ==\n" << pretty(module) << '\n';

<<<<<<< HEAD
  //Add elaboration to current scope stmts
  for (Tree* s : *(as<Prog_tree>(module))->stmts()) {
    if (Term* term = elab_term(s, stmts)) {
      stmts->push_back(term);
    }
  }

  return elab_expr(module);
=======
  Expr* test = elab_expr(module);
  std::cout << "== elaborated module(" << filepath.str() << ") ==\n" << pretty(test) << '\n';
  return test;
>>>>>>> 11d49ddc
}

Expr* 
elab_expr(Tree* t, Term_seq* stmts) {
  if (not t)
    return nullptr;

  switch (t->kind) {
  case id_tree: return elab_id(as<Id_tree>(t));
  case lit_tree: return elab_lit(as<Lit_tree>(t));
  case def_tree: return elab_def(as<Def_tree>(t));
  case init_tree: return elab_init(as<Init_tree>(t));
  case var_tree: return elab_var(as<Var_tree>(t));
  case abs_tree: return elab_abs(as<Abs_tree>(t));
  case fn_tree: return elab_fn(as<Fn_tree>(t));
  case app_tree: return elab_app(as<App_tree>(t));
  case if_tree: return elab_if(as<If_tree>(t));
  case succ_tree: return elab_succ(as<Succ_tree>(t));
  case pred_tree: return elab_pred(as<Pred_tree>(t));
  case iszero_tree: return elab_iszero(as<Iszero_tree>(t));
  case arrow_tree: return elab_arrow(as<Arrow_tree>(t));
  case tuple_tree: return elab_tuple(as<Tuple_tree>(t));
  case list_tree: return elab_list(as<List_tree>(t));
  case variant_tree: return elab_variant(as<Variant_tree>(t));
  case print_tree: return elab_print(as<Print_tree>(t));
  case typeof_tree: return elab_typeof(as<Typeof_tree>(t));
  case comma_tree: return elab_comma(as<Comma_tree>(t));
  case dot_tree: return elab_dot(as<Dot_tree>(t));
  case select_tree: return elab_select(as<Select_tree>(t));
  case join_on_tree: return elab_join(as<Join_on_tree>(t));
  case and_tree: return elab_and(as<And_tree>(t));
  case or_tree: return elab_or(as<Or_tree>(t));
  case not_tree: return elab_not(as<Not_tree>(t));
  case eq_comp_tree: return elab_eq(as<Eq_comp_tree>(t));
  case less_tree: return elab_less(as<Less_tree>(t));
  case union_tree: return elab_union(as<Union_tree>(t));
  case intersect_tree: return elab_intersect(as<Intersect_tree>(t));
  case except_tree: return elab_except(as<Except_tree>(t));
  case prog_tree: return elab_prog(as<Prog_tree>(t));
  case module_tree: return elab_module(as<Module_tree>(t), stmts);
  default: break;
  }
  lang_unreachable(format("elaborating unknown node '{}'", node_name(t)));
}


Expr* 
elab_expr(Tree* t) {
  return elab_expr(t, nullptr);
}
} // namespace

Expr*
Elaborator::operator()(Tree* t) {
  use_diagnostics(diags);
  return elab_expr(t);
}<|MERGE_RESOLUTION|>--- conflicted
+++ resolved
@@ -1138,19 +1138,8 @@
   // Elaborate each statement in turn.
   Term_seq* stmts = new Term_seq();
   for (Tree* s : *t->stmts()) {
-<<<<<<< HEAD
     if (Term* term = elab_term(s, stmts)) {
       stmts->push_back(term);
-=======
-    if (Term* term = elab_term(s)) {
-      // if it's a program we are gonna push each term
-      if (Prog* prog = as<Prog>(term)) {
-	for (Term* progterm : *prog->stmts())
-	  stmts->push_back(progterm);
-      } 
-      else
-	stmts->push_back(term);
->>>>>>> 11d49ddc
     }
     else
       return nullptr;
@@ -1184,13 +1173,7 @@
 }
 
 Expr*
-<<<<<<< HEAD
 elab_module(Module_tree* t, Term_seq* stmts) {
-=======
-elab_module(Module_tree* t) {
-  Scope_guard scope(module_scope);
-
->>>>>>> 11d49ddc
   std::stringstream filepath;
   filepath << "./";
   // TODO: push scope on the first identifier? something like that....
@@ -1231,7 +1214,6 @@
     std::cerr << parse.diags;
   std::cout << "== parsed module(" << filepath.str() << ") ==\n" << pretty(module) << '\n';
 
-<<<<<<< HEAD
   //Add elaboration to current scope stmts
   for (Tree* s : *(as<Prog_tree>(module))->stmts()) {
     if (Term* term = elab_term(s, stmts)) {
@@ -1240,11 +1222,6 @@
   }
 
   return elab_expr(module);
-=======
-  Expr* test = elab_expr(module);
-  std::cout << "== elaborated module(" << filepath.str() << ") ==\n" << pretty(test) << '\n';
-  return test;
->>>>>>> 11d49ddc
 }
 
 Expr* 
